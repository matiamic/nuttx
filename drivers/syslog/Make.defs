############################################################################
# drivers/syslog/Make.defs
# These drivers support system logging devices
#
#   Copyright (C) 2012, 2016 Gregory Nutt. All rights reserved.
#   Author: Gregory Nutt <gnutt@nuttx.org>
#
# Redistribution and use in source and binary forms, with or without
# modification, are permitted provided that the following conditions
# are met:
#
# 1. Redistributions of source code must retain the above copyright
#    notice, this list of conditions and the following disclaimer.
# 2. Redistributions in binary form must reproduce the above copyright
#    notice, this list of conditions and the following disclaimer in
#    the documentation and/or other materials provided with the
#    distribution.
# 3. Neither the name NuttX nor the names of its contributors may be
#    used to endorse or promote products derived from this software
#    without specific prior written permission.
#
# THIS SOFTWARE IS PROVIDED BY THE COPYRIGHT HOLDERS AND CONTRIBUTORS
# "AS IS" AND ANY EXPRESS OR IMPLIED WARRANTIES, INCLUDING, BUT NOT
# LIMITED TO, THE IMPLIED WARRANTIES OF MERCHANTABILITY AND FITNESS
# FOR A PARTICULAR PURPOSE ARE DISCLAIMED. IN NO EVENT SHALL THE
# COPYRIGHT OWNER OR CONTRIBUTORS BE LIABLE FOR ANY DIRECT, INDIRECT,
# INCIDENTAL, SPECIAL, EXEMPLARY, OR CONSEQUENTIAL DAMAGES (INCLUDING,
# BUT NOT LIMITED TO, PROCUREMENT OF SUBSTITUTE GOODS OR SERVICES; LOSS
# OF USE, DATA, OR PROFITS; OR BUSINESS INTERRUPTION) HOWEVER CAUSED
# AND ON ANY THEORY OF LIABILITY, WHETHER IN CONTRACT, STRICT
# LIABILITY, OR TORT (INCLUDING NEGLIGENCE OR OTHERWISE) ARISING IN
# ANY WAY OUT OF THE USE OF THIS SOFTWARE, EVEN IF ADVISED OF THE
# POSSIBILITY OF SUCH DAMAGE.
#
############################################################################

############################################################################
# Include SYSLOG Infrastructure
<<<<<<< HEAD

CSRCS += syslog_channel.c

ifeq ($(CONFIG_SYSLOG_INTBUFFER),y)
  CSRCS += syslog_intbuffer.c
endif

# The note driver is hosted in this directory, but is not associated with
# SYSLOGging

ifeq ($(CONFIG_DRIVER_NOTE),y)
  CSRCS += note_driver.c
endif

############################################################################
# Include SYSLOG drivers (only one should be enabled)

ifeq ($(CONFIG_RAMLOG),y)
  CSRCS += ramlog.c
else ifeq ($(CONFIG_SYSLOG),y)

# If no special logging devices are implemented, then the default SYSLOG
# logic at fs/fs_syslog.c will be used

# (Add other SYSLOG drivers here)

ifeq ($(CONFIG_SYSLOG_CONSOLE),y)
  CSRCS += syslog_console.c
endif

# (Add other SYSLOG_CONSOLE drivers here)

endif

=======

CSRCS += vsyslog.c vlowsyslog.c syslogstream.c

# The note driver is hosted in this directory, but is not associated with
# SYSLOGging

ifeq ($(CONFIG_DRIVER_NOTE),y)
  CSRCS += note_driver.c
endif

############################################################################
# Include SYSLOG drivers (only one should be enabled)

ifeq ($(CONFIG_RAMLOG),y)
  CSRCS += ramlog.c
else ifeq ($(CONFIG_SYSLOG),y)

# If no special logging devices are implemented, then the default SYSLOG
# logic at fs/fs_syslog.c will be used

# (Add other SYSLOG drivers here)

ifeq ($(CONFIG_SYSLOG_CONSOLE),y)
  CSRCS += syslog_console.c
endif

# (Add other SYSLOG_CONSOLE drivers here)

endif

>>>>>>> 34f776dc
# Include SYSLOG build support

DEPPATH += --dep-path syslog
VPATH += :syslog<|MERGE_RESOLUTION|>--- conflicted
+++ resolved
@@ -36,9 +36,8 @@
 
 ############################################################################
 # Include SYSLOG Infrastructure
-<<<<<<< HEAD
 
-CSRCS += syslog_channel.c
+CSRCS += vsyslog.c vlowsyslog.c syslogstream.c syslog_channel.c
 
 ifeq ($(CONFIG_SYSLOG_INTBUFFER),y)
   CSRCS += syslog_intbuffer.c
@@ -71,38 +70,6 @@
 
 endif
 
-=======
-
-CSRCS += vsyslog.c vlowsyslog.c syslogstream.c
-
-# The note driver is hosted in this directory, but is not associated with
-# SYSLOGging
-
-ifeq ($(CONFIG_DRIVER_NOTE),y)
-  CSRCS += note_driver.c
-endif
-
-############################################################################
-# Include SYSLOG drivers (only one should be enabled)
-
-ifeq ($(CONFIG_RAMLOG),y)
-  CSRCS += ramlog.c
-else ifeq ($(CONFIG_SYSLOG),y)
-
-# If no special logging devices are implemented, then the default SYSLOG
-# logic at fs/fs_syslog.c will be used
-
-# (Add other SYSLOG drivers here)
-
-ifeq ($(CONFIG_SYSLOG_CONSOLE),y)
-  CSRCS += syslog_console.c
-endif
-
-# (Add other SYSLOG_CONSOLE drivers here)
-
-endif
-
->>>>>>> 34f776dc
 # Include SYSLOG build support
 
 DEPPATH += --dep-path syslog
