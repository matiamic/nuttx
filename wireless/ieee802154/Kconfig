#
# For a description of the syntax of this configuration file,
# see the file kconfig-language.txt in the NuttX tools repository.
#

config WIRELESS_IEEE802154
	bool "IEEE 802.15.4 Wireless Support"
	default n
	---help---
		Enables support for the IEEE 802.14.5 Wireless library.

if WIRELESS_IEEE802154
<<<<<<< HEAD

config IEEE802154_MAC
	bool "Generic Media Access Control layer for 802.15.4 radios"
	default n
	depends on WIRELESS_IEEE802154
	---help---
		Enables a Media Access Controller for any IEEE802.15.4 radio
		device. This in turn can be used by higher layer entities
		such as 6lowpan. It is not required to use 802.15.4 radios,
		but is strongly suggested to ensure exchange of valid frames.

config IEEE802154_MAC_DEV
	bool "Character driver for IEEE 802.15.4 MAC layer"
	default n
	depends on IEEE802154_MAC
	---help---
		Enable the device driver to expose the IEEE 802.15.4 MAC layer
		access to user space as IOCTLs

config IEEE802154_DEV
	bool "Debug character driver for ieee802.15.4 radio interfaces"
	default n
	depends on WIRELESS_IEEE802154
	---help---
		Enables a device driver to expose ieee802.15.4 radio controls
		to user space as IOCTLs.

config IEEE802154_LOOPBACK
	bool "IEEE802154 6loWPAN Loopback"
	default n
	depends on NET_6LOWPAN && NET_IPv6
	select ARCH_HAVE_NETDEV_STATISTICS
	---help---
		Add support for the IEEE802154 6loWPAN Loopback test device.

if IEEE802154_LOOPBACK

choice
	prompt "Work queue"
	default IEEE802154_LOOPBACK_LPWORK if SCHED_LPWORK
	default IEEE802154_LOOPBACK_HPWORK if !SCHED_LPWORK && SCHED_HPWORK
	depends on SCHED_WORKQUEUE
	---help---
		Work queue support is required to use the loopback driver.  If the
		low priority work queue is available, then it should be used by the
		loopback driver.

config IEEE802154_LOOPBACK_HPWORK
	bool "High priority"
	depends on SCHED_HPWORK

config IEEE802154_LOOPBACK_LPWORK
	bool "Low priority"
	depends on SCHED_LPWORK

endchoice # Work queue
endif # IEEE802154_LOOPBACK
=======
>>>>>>> 7cb34d96

config IEEE802154_LOOPBACK
	bool "IEEE802154 6loWPAN Loopback"
	default n
	depends on NET_6LOWPAN && NET_IPv6
	select ARCH_HAVE_NETDEV_STATISTICS
	---help---
		Add support for the IEEE802154 6loWPAN Loopback test device.

if IEEE802154_LOOPBACK

choice
	prompt "Work queue"
	default IEEE802154_LOOPBACK_LPWORK if SCHED_LPWORK
	default IEEE802154_LOOPBACK_HPWORK if !SCHED_LPWORK && SCHED_HPWORK
	depends on SCHED_WORKQUEUE
	---help---
		Work queue support is required to use the loopback driver.  If the
		low priority work queue is available, then it should be used by the
		loopback driver.

config IEEE802154_LOOPBACK_HPWORK
	bool "High priority"
	depends on SCHED_HPWORK

config IEEE802154_LOOPBACK_LPWORK
	bool "Low priority"
	depends on SCHED_LPWORK

endchoice # Work queue
endif # IEEE802154_LOOPBACK

endif # WIRELESS_IEEE802154<|MERGE_RESOLUTION|>--- conflicted
+++ resolved
@@ -10,7 +10,6 @@
 		Enables support for the IEEE 802.14.5 Wireless library.
 
 if WIRELESS_IEEE802154
-<<<<<<< HEAD
 
 config IEEE802154_MAC
 	bool "Generic Media Access Control layer for 802.15.4 radios"
@@ -46,31 +45,6 @@
 	---help---
 		Add support for the IEEE802154 6loWPAN Loopback test device.
 
-if IEEE802154_LOOPBACK
-
-choice
-	prompt "Work queue"
-	default IEEE802154_LOOPBACK_LPWORK if SCHED_LPWORK
-	default IEEE802154_LOOPBACK_HPWORK if !SCHED_LPWORK && SCHED_HPWORK
-	depends on SCHED_WORKQUEUE
-	---help---
-		Work queue support is required to use the loopback driver.  If the
-		low priority work queue is available, then it should be used by the
-		loopback driver.
-
-config IEEE802154_LOOPBACK_HPWORK
-	bool "High priority"
-	depends on SCHED_HPWORK
-
-config IEEE802154_LOOPBACK_LPWORK
-	bool "Low priority"
-	depends on SCHED_LPWORK
-
-endchoice # Work queue
-endif # IEEE802154_LOOPBACK
-=======
->>>>>>> 7cb34d96
-
 config IEEE802154_LOOPBACK
 	bool "IEEE802154 6loWPAN Loopback"
 	default n
