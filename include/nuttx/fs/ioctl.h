/****************************************************************************
 * include/nuttx/fs/ioctl.h
 *
 *   Copyright (C) 2008, 2009, 2011-2014, 2017 Gregory Nutt. All rights reserved.
 *   Author: Gregory Nutt <gnutt@nuttx.org>
 *
 * Redistribution and use in source and binary forms, with or without
 * modification, are permitted provided that the following conditions
 * are met:
 *
 * 1. Redistributions of source code must retain the above copyright
 *    notice, this list of conditions and the following disclaimer.
 * 2. Redistributions in binary form must reproduce the above copyright
 *    notice, this list of conditions and the following disclaimer in
 *    the documentation and/or other materials provided with the
 *    distribution.
 * 3. Neither the name NuttX nor the names of its contributors may be
 *    used to endorse or promote products derived from this software
 *    without specific prior written permission.
 *
 * THIS SOFTWARE IS PROVIDED BY THE COPYRIGHT HOLDERS AND CONTRIBUTORS
 * "AS IS" AND ANY EXPRESS OR IMPLIED WARRANTIES, INCLUDING, BUT NOT
 * LIMITED TO, THE IMPLIED WARRANTIES OF MERCHANTABILITY AND FITNESS
 * FOR A PARTICULAR PURPOSE ARE DISCLAIMED. IN NO EVENT SHALL THE
 * COPYRIGHT OWNER OR CONTRIBUTORS BE LIABLE FOR ANY DIRECT, INDIRECT,
 * INCIDENTAL, SPECIAL, EXEMPLARY, OR CONSEQUENTIAL DAMAGES (INCLUDING,
 * BUT NOT LIMITED TO, PROCUREMENT OF SUBSTITUTE GOODS OR SERVICES; LOSS
 * OF USE, DATA, OR PROFITS; OR BUSINESS INTERRUPTION) HOWEVER CAUSED
 * AND ON ANY THEORY OF LIABILITY, WHETHER IN CONTRACT, STRICT
 * LIABILITY, OR TORT (INCLUDING NEGLIGENCE OR OTHERWISE) ARISING IN
 * ANY WAY OUT OF THE USE OF THIS SOFTWARE, EVEN IF ADVISED OF THE
 * POSSIBILITY OF SUCH DAMAGE.
 *
 ****************************************************************************/

#ifndef __INCLUDE_NUTTX_FS_IOCTL_H
#define __INCLUDE_NUTTX_FS_IOCTL_H

/****************************************************************************
 * Included Files
 ****************************************************************************/

#include <nuttx/config.h>

/****************************************************************************
 * Pre-processor Definitions
 ****************************************************************************/
/* General ioctl definitions ************************************************/
/* Each NuttX ioctl commands are uint16_t's consisting of an 8-bit type
 * identifier and an 8-bit command number.  All command type identifiers are
 * defined below:
 */

#define _TIOCBASE       (0x0100) /* Terminal I/O ioctl commands */
#define _WDIOCBASE      (0x0200) /* Watchdog driver ioctl commands */
#define _FIOCBASE       (0x0300) /* File system ioctl commands */
#define _DIOCBASE       (0x0400) /* Character driver ioctl commands */
#define _BIOCBASE       (0x0500) /* Block driver ioctl commands */
#define _MTDIOCBASE     (0x0600) /* MTD ioctl commands */
#define _SIOCBASE       (0x0700) /* Socket ioctl commands */
#define _ARPIOCBASE     (0x0800) /* ARP ioctl commands */
#define _TSIOCBASE      (0x0900) /* Touchscreen ioctl commands */
#define _SNIOCBASE      (0x0a00) /* Sensor ioctl commands */
#define _ANIOCBASE      (0x0b00) /* Analog (DAC/ADC) ioctl commands */
#define _PWMIOCBASE     (0x0c00) /* PWM ioctl commands */
#define _CAIOCBASE      (0x0d00) /* CDC/ACM ioctl commands */
#define _BATIOCBASE     (0x0e00) /* Battery driver ioctl commands */
#define _QEIOCBASE      (0x0f00) /* Quadrature encoder ioctl commands */
#define _AUDIOIOCBASE   (0x1000) /* Audio ioctl commands */
#define _SLCDIOCBASE    (0x1100) /* Segment LCD ioctl commands */
<<<<<<< HEAD
#define _WLIOCBASE      (0x1200) /* Wireless modules ioctl commands */
#define _CFGDIOCBASE    (0x1300) /* Config Data device (app config) ioctl commands */
#define _TCIOCBASE      (0x1400) /* Timer ioctl commands */
#define _DJOYBASE       (0x1500) /* Discrete joystick ioctl commands */
#define _AJOYBASE       (0x1600) /* Analog joystick ioctl commands */
#define _PIPEBASE       (0x1700) /* FIFO/pipe ioctl commands */
#define _RTCBASE        (0x1800) /* RTC ioctl commands */
#define _RELAYBASE      (0x1900) /* Relay devices ioctl commands */
#define _CANBASE        (0x1a00) /* CAN ioctl commands */
#define _BTNBASE        (0x1b00) /* Button ioctl commands */
#define _ULEDBASE       (0x1c00) /* User LED ioctl commands */
#define _ZCBASE         (0x1d00) /* Zero Cross ioctl commands */
#define _LOOPBASE       (0x1e00) /* Loop device commands */
#define _MODEMBASE      (0x1f00) /* Modem ioctl commands */
#define _I2CBASE        (0x2000) /* I2C driver commands */
#define _SPIBASE        (0x2100) /* SPI driver commands */
#define _GPIOBASE       (0x2200) /* GPIO driver commands */
#define _CLIOCBASE      (0x2300) /* Contactless modules ioctl commands */
#define _USBCBASE       (0x2400) /* USB-C controller ioctl commands */
#define _MAC802154BASE  (0x2500) /* 802.15.4 MAC ioctl commands */
#define _PHY802154BASE  (0x2600) /* 802.15.4 Radio ioctl commands */
=======
#define _WLIOCBASE      (0x1200) /* Wireless modules ioctl network commands */
#define _WLCIOCBASE     (0x1300) /* Wireless modules ioctl character driver commands */
#define _CFGDIOCBASE    (0x1400) /* Config Data device (app config) ioctl commands */
#define _TCIOCBASE      (0x1500) /* Timer ioctl commands */
#define _DJOYBASE       (0x1600) /* Discrete joystick ioctl commands */
#define _AJOYBASE       (0x1700) /* Analog joystick ioctl commands */
#define _PIPEBASE       (0x1800) /* FIFO/pipe ioctl commands */
#define _RTCBASE        (0x1900) /* RTC ioctl commands */
#define _RELAYBASE      (0x1a00) /* Relay devices ioctl commands */
#define _CANBASE        (0x1b00) /* CAN ioctl commands */
#define _BTNBASE        (0x1c00) /* Button ioctl commands */
#define _ULEDBASE       (0x1d00) /* User LED ioctl commands */
#define _ZCBASE         (0x1e00) /* Zero Cross ioctl commands */
#define _LOOPBASE       (0x1f00) /* Loop device commands */
#define _MODEMBASE      (0x2000) /* Modem ioctl commands */
#define _I2CBASE        (0x2100) /* I2C driver commands */
#define _SPIBASE        (0x2200) /* SPI driver commands */
#define _GPIOBASE       (0x2300) /* GPIO driver commands */
#define _CLIOCBASE      (0x2400) /* Contactless modules ioctl commands */
#define _USBCBASE       (0x2500) /* USB-C controller ioctl commands */
>>>>>>> 2e6908b3

/* boardctl() commands share the same number space */

#define _BOARDBASE      (0xff00) /* boardctl commands */

/* Macros used to manage ioctl commands */

#define _IOC_MASK       (0x00ff)
#define _IOC_TYPE(cmd)  ((cmd)&~_IOC_MASK)
#define _IOC_NR(cmd)    ((cmd)&_IOC_MASK)

#define _IOC(type,nr)   ((type)|(nr))

/* Terminal I/O ioctl commands **********************************************/

#define _TIOCVALID(c)   (_IOC_TYPE(c)==_TIOCBASE)
#define _TIOC(nr)       _IOC(_TIOCBASE,nr)

/* Terminal I/O IOCTL definitions are retained in tioctl.h */

#include <nuttx/serial/tioctl.h>

/* Watchdog driver ioctl commands *******************************************/

#define _WDIOCVALID(c)  (_IOC_TYPE(c)==_WDIOCBASE)
#define _WDIOC(nr)      _IOC(_WDIOCBASE,nr)

/* NuttX file system ioctl definitions **************************************/

#define _FIOCVALID(c)   (_IOC_TYPE(c)==_FIOCBASE)
#define _FIOC(nr)       _IOC(_FIOCBASE,nr)

#define FIOC_MMAP       _FIOC(0x0001)     /* IN:  Location to return address (void **)
                                           * OUT: If media is directly accessible,
                                           *      return (void*) base address
                                           *      of file
                                           */
#define FIOC_REFORMAT   _FIOC(0x0002)     /* IN:  None
                                           * OUT: None
                                           */
#define FIOC_OPTIMIZE   _FIOC(0x0003)     /* IN:  None
                                           * OUT: None
                                           */
#define FIOC_FILENAME   _FIOC(0x0004)     /* IN:  FAR const char ** pointer
                                           * OUT: Pointer to a persistent file name
                                           *      (Guaranteed to persist while the file
                                           *      is open).
                                           */

#define FIONREAD        _FIOC(0x0005)     /* IN:  Location to return value (int *)
                                           * OUT: Bytes readable from this fd
                                           */
#define FIONWRITE       _FIOC(0x0006)     /* IN:  Location to return value (int *)
                                           * OUT: Number bytes in send queue
                                           */
#define FIONSPACE       _FIOC(0x0007)     /* IN:  Location to return value (int *)
                                           * OUT: Free space in send queue.
                                           */

/* NuttX file system ioctl definitions **************************************/

#define _DIOCVALID(c)   (_IOC_TYPE(c)==_DIOCBASE)
#define _DIOC(nr)       _IOC(_DIOCBASE,nr)

#define DIOC_GETPRIV    _DIOC(0x0001)     /* IN:  Location to return handle (void **)
                                           * OUT: Reference to internal data
                                           *      structure.  May have a reference
                                           *      incremented.
                                           */
#define DIOC_RELPRIV    _DIOC(0x0003)     /* IN:  None
                                           * OUT: None, reference obtained by
                                           *      FIOC_GETPRIV released.
                                           */

#define DIOC_SETKEY     _DIOC(0X0004)     /* IN:  Encryption key
                                           * OUT: None
                                           */

/* NuttX block driver ioctl definitions *************************************/

#define _BIOCVALID(c)   (_IOC_TYPE(c)==_BIOCBASE)
#define _BIOC(nr)       _IOC(_BIOCBASE,nr)

#define BIOC_XIPBASE    _BIOC(0x0001)     /* Perform mapping to random access memory.
                                           * IN:  Pointer to pointer to void in
                                           *      which to received the XIP base.
                                           * OUT: If media is directly accessible,
                                           *      return (void*) base address
                                           *      of device memory */
#define BIOC_PROBE      _BIOC(0x0002)     /* Re-probe and interface; check for media
                                           * in the slot
                                           * IN:  None
                                           * OUT: None (ioctl return value provides
                                           *      success/failure indication). */
#define BIOC_EJECT      _BIOC(0x0003)     /* Eject/disable media in the slot
                                           * IN:  None
                                           * OUT: None (ioctl return value provides
                                           *      success/failure indication). */
#define BIOC_LLFORMAT   _BIOC(0x0004)     /* Low-Level Format on SMART flash devices
                                           * IN:  None
                                           * OUT: None (ioctl return value provides
                                           *      success/failure indication). */
#define BIOC_GETFORMAT  _BIOC(0x0005)     /* Returns SMART flash format information
                                           * such as format status, logical sector
                                           * size, total sectors, free sectors, etc.
                                           * IN:  None
                                           * OUT: Pointer to the format information. */
#define BIOC_ALLOCSECT  _BIOC(0x0006)     /* Allocate a logical sector from the block
                                           * device.
                                           * IN:  None
                                           * OUT: Logical sector number allocated. */
#define BIOC_FREESECT   _BIOC(0x0007)     /* Allocate a logical sector from the block
                                           * device.
                                           * IN:  None
                                           * OUT: Logical sector number allocated. */
#define BIOC_READSECT   _BIOC(0x0008)     /* Read a logical sector from the block
                                           * device.
                                           * IN:  Pointer to sector read data (the
                                           *      logical sector number, count and
                                           *      read buffer address
                                           * OUT: Number of bytes read or error */
#define BIOC_WRITESECT  _BIOC(0x0009)     /* Write to data to a logical sector
                                           * IN:  Pointer to sector write data (the
                                           *      logical sector number and write
                                           *      buffer address
                                           * OUT: None (ioctl return value provides
                                           *      success/failure indication). */
#define BIOC_GETPROCFSD _BIOC(0x000A)     /* Get ProcFS data specific to the
                                           * block device.
                                           * IN:  Pointer to a struct defined for
                                           *      the block to load with it's
                                           *      ProcFS data.
                                           * OUT: None (ioctl return value provides
                                           *      success/failure indication). */
#define BIOC_DEBUGCMD   _BIOC(0x000B)     /* Send driver specific debug command /
                                           * data to the block device.
                                           * IN:  Pointer to a struct defined for
                                           *      the block with specific debug
                                           *      command and data.
                                           * OUT: None.  */

/* NuttX MTD driver ioctl definitions ***************************************/

#define _MTDIOCVALID(c)   (_IOC_TYPE(c)==_MTDIOCBASE)
#define _MTDIOC(nr)       _IOC(_MTDIOCBASE,nr)

/* Socket IOCTLs ************************************************************/
/* See include/nuttx/net/ioctl.h */

#define _SIOCVALID(c)    (_IOC_TYPE(c)==_SIOCBASE)
#define _SIOC(nr)        _IOC(_SIOCBASE,nr)

/* NuttX ARP driver ioctl definitions (see netinet/arp.h) *******************/

#define _ARPIOCVALID(c)   (_IOC_TYPE(c)==_ARPIOCBASE)
#define _ARPIOC(nr)       _IOC(_ARPIOCBASE,nr)

/* NuttX touchscreen ioctl definitions (see nuttx/input/touchscreen.h) ******/

#define _TSIOCVALID(c)    (_IOC_TYPE(c)==_TSIOCBASE)
#define _TSIOC(nr)        _IOC(_TSIOCBASE,nr)

/* NuttX sensor ioctl definitions (see nuttx/sensor/ioctl.h) ****************/

#define _SNIOCVALID(c)    (_IOC_TYPE(c)==_SNIOCBASE)
#define _SNIOC(nr)        _IOC(_SNIOCBASE,nr)

/* Nuttx Analog (DAC/ADC) ioctl commands (see nuttx/analog/ioctl.h **********/

#define _ANIOCVALID(c)    (_IOC_TYPE(c)==_ANIOCBASE)
#define _ANIOC(nr)        _IOC(_ANIOCBASE,nr)

/* NuttX PWM ioctl definitions (see nuttx/drivers/pwm.h) ********************/

#define _PWMIOCVALID(c)   (_IOC_TYPE(c)==_PWMIOCBASE)
#define _PWMIOC(nr)       _IOC(_PWMIOCBASE,nr)

/* NuttX USB CDC/ACM serial driver ioctl definitions ************************/
/* (see nuttx/usb/cdcacm.h) */

#define _CAIOCVALID(c)    (_IOC_TYPE(c)==_CAIOCBASE)
#define _CAIOC(nr)        _IOC(_CAIOCBASE,nr)

/* NuttX USB CDC/ACM serial driver ioctl definitions ************************/
/* (see nuttx/power/battery.h) */

#define _BATIOCVALID(c)   (_IOC_TYPE(c)==_BATIOCBASE)
#define _BATIOC(nr)       _IOC(_BATIOCBASE,nr)

/* NuttX Quadrature Encoder driver ioctl definitions ************************/
/* (see nuttx/power/battery.h) */

#define _QEIOCVALID(c)    (_IOC_TYPE(c)==_QEIOCBASE)
#define _QEIOC(nr)        _IOC(_QEIOCBASE,nr)

/* NuttX Audio driver ioctl definitions *************************************/
/* (see nuttx/audio/audio.h) */

#define _AUDIOIOCVALID(c) (_IOC_TYPE(c)==_AUDIOIOCBASE)
#define _AUDIOIOC(nr)     _IOC(_AUDIOIOCBASE,nr)

/* Segment LCD driver ioctl definitions *************************************/
/* (see nuttx/include/lcd/slcd_codec.h */

#define _SLCDIOCVALID(c)  (_IOC_TYPE(c)==_SLCDIOCBASE)
#define _SLCDIOC(nr)      _IOC(_SLCDIOCBASE,nr)

/* Wireless driver networki ioctl definitions *******************************/
/* (see nuttx/include/wireless/wireless.h */

#define _WLIOCVALID(c)    (_IOC_TYPE(c)==_WLIOCBASE)
#define _WLIOC(nr)        _IOC(_WLIOCBASE,nr)

/* Wireless driver character driver ioctl definitions ***********************/
/* (see nuttx/include/wireless/ioctl.h */

#define _WLCIOCVALID(c)   (_IOC_TYPE(c)==_WLCIOCBASE)
#define _WLCIOC(nr)       _IOC(_WLCIOCBASE,nr)

/* Application Config Data driver ioctl definitions *************************/
/* (see nuttx/include/configdata.h */

#define _CFGDIOCVALID(c)  (_IOC_TYPE(c)==_CFGDIOCBASE)
#define _CFGDIOC(nr)      _IOC(_CFGDIOCBASE,nr)

/* Timer driver ioctl commands **********************************************/
/* (see nuttx/include/timer.h */

#define _TCIOCVALID(c)    (_IOC_TYPE(c)==_TCIOCBASE)
#define _TCIOC(nr)        _IOC(_TCIOCBASE,nr)

/* Discrete joystick driver ioctl definitions *******************************/
/* (see nuttx/include/input/djoystick.h */

#define _DJOYIOCVALID(c)  (_IOC_TYPE(c)==_DJOYBASE)
#define _DJOYIOC(nr)      _IOC(_DJOYBASE,nr)

/* Analog joystick driver ioctl definitions *********************************/
/* (see nuttx/include/input/ajoystick.h */

#define _AJOYIOCVALID(c)  (_IOC_TYPE(c)==_AJOYBASE)
#define _AJOYIOC(nr)      _IOC(_AJOYBASE,nr)

/* FIFOs and pipe driver ioctl definitions **********************************/

#define _PIPEIOCVALID(c)  (_IOC_TYPE(c)==_PIPEBASE)
#define _PIPEIOC(nr)      _IOC(_PIPEBASE,nr)

#define PIPEIOC_POLICY    _PIPEIOC(0x0001)  /* Set buffer policy
                                             * IN: unsigned long integer
                                             *     0=free on last close
                                             *       (default)
                                             *     1=fre when empty
                                             * OUT: None */

/* RTC driver ioctl definitions *********************************************/
/* (see nuttx/include/rtc.h */

#define _RTCIOCVALID(c)   (_IOC_TYPE(c)==_RTCBASE)
#define _RTCIOC(nr)       _IOC(_RTCBASE,nr)

/* Relay driver ioctl definitions *******************************************/
/* (see nuttx/power/relay.h */

#define _RELAYIOCVALID(c) (_IOC_TYPE(c)==_RELAYBASE)
#define _RELAYIOC(nr)     _IOC(_RELAYBASE,nr)

/* CAN driver ioctl definitions *********************************************/
/* (see nuttx/drivers/can.h */

#define _CANIOCVALID(c)   (_IOC_TYPE(c)==_CANBASE)
#define _CANIOC(nr)       _IOC(_CANBASE,nr)

/* Button driver ioctl definitions ******************************************/
/* (see nuttx/input/buttons.h */

#define _BTNIOCVALID(c)   (_IOC_TYPE(c)==_BTNBASE)
#define _BTNIOC(nr)       _IOC(_BTNBASE,nr)

/* User LED driver ioctl definitions ****************************************/
/* (see nuttx/leds/usersled.h */

#define _ULEDIOCVALID(c)  (_IOC_TYPE(c)==_ULEDBASE)
#define _ULEDIOC(nr)      _IOC(_ULEDBASE,nr)

/* Zero Cross driver ioctl definitions **************************************/
/* (see nuttx/include/sensor/zerocross.h */

#define _ZCIOCVALID(c)    (_IOC_TYPE(c)==_ZCBASE)
#define _ZCIOC(nr)        _IOC(_ZCBASE,nr)

/* Loop driver ioctl definitions ********************************************/
/* (see nuttx/include/fs/loop.h */

#define _LOOPIOCVALID(c)  (_IOC_TYPE(c)==_LOOPBASE)
#define _LOOPIOC(nr)      _IOC(_LOOPBASE,nr)

/* Modem driver ioctl definitions *******************************************/
/* see nuttx/include/modem/ioctl.h */

#define _MODEMIOCVALID(c) (_IOC_TYPE(c)==_MODEMBASE)
#define _MODEMIOC(nr)     _IOC(_MODEMBASE,nr)

/* I2C driver ioctl definitions *********************************************/
/* see nuttx/include/i2c/i2c_master.h */

#define _I2CIOCVALID(c)   (_IOC_TYPE(c)==_I2CBASE)
#define _I2CIOC(nr)       _IOC(_I2CBASE,nr)

/* SPI driver ioctl definitions *********************************************/
/* see nuttx/include/spi/spi_transfer.h */

#define _SPIIOCVALID(c)   (_IOC_TYPE(c)==_SPIBASE)
#define _SPIIOC(nr)       _IOC(_SPIBASE,nr)

/* GPIO driver command definitions ******************************************/
/* see nuttx/include/ioexpander/gpio.h */

#define _GPIOCVALID(c)    (_IOC_TYPE(c)==_GPIOBASE)
#define _GPIOC(nr)        _IOC(_GPIOBASE,nr)

/* Contactless driver ioctl definitions *************************************/
/* (see nuttx/include/contactless/ioctl.h */

#define _CLIOCVALID(c)    (_IOC_TYPE(c)==_CLIOCBASE)
#define _CLIOC(nr)        _IOC(_CLIOCBASE,nr)

/* USB-C controller driver ioctl definitions ********************************/
/* (see nuttx/include/usb/xxx.h */

#define _USBCIOCVALID(c)  (_IOC_TYPE(c)==_USBCBASE)
#define _USBCIOC(nr)      _IOC(_USBCBASE,nr)

/* 802.15.4 MAC driver ioctl definitions ************************************/
/* (see nuttx/include/wireless/ieee802154/ieee802154_mac.h */

#define _MAC802154IOCVALID(c)   (_IOC_TYPE(c)==_MAC802154BASE)
#define _MAC802154IOC(nr)       _IOC(_MAC802154BASE,nr)

/* 802.15.4 Radio driver ioctl definitions **********************************/
/* (see nuttx/ieee802154/wireless/ieee802154_radio.h */

#define _PHY802154IOCVALID(c)    (_IOC_TYPE(c)==_PHY802154BASE)
#define _PHY802154IOC(nr)       _IOC(_PHY802154BASE,nr)

/* boardctl() command definitions *******************************************/

#define _BOARDIOCVALID(c) (_IOC_TYPE(c)==_BOARDBASE)
#define _BOARDIOC(nr)     _IOC(_BOARDBASE,nr)

/****************************************************************************
 * Public Type Definitions
 ****************************************************************************/

/****************************************************************************
 * Public Data
 ****************************************************************************/

#ifdef __cplusplus
#define EXTERN extern "C"
extern "C"
{
#else
#define EXTERN extern
#endif

/****************************************************************************
 * Public Function Prototypes
 ****************************************************************************/

#undef EXTERN
#ifdef __cplusplus
}
#endif

#endif /* __INCLUDE_NUTTX_FS_IOCTL_H */<|MERGE_RESOLUTION|>--- conflicted
+++ resolved
@@ -68,29 +68,6 @@
 #define _QEIOCBASE      (0x0f00) /* Quadrature encoder ioctl commands */
 #define _AUDIOIOCBASE   (0x1000) /* Audio ioctl commands */
 #define _SLCDIOCBASE    (0x1100) /* Segment LCD ioctl commands */
-<<<<<<< HEAD
-#define _WLIOCBASE      (0x1200) /* Wireless modules ioctl commands */
-#define _CFGDIOCBASE    (0x1300) /* Config Data device (app config) ioctl commands */
-#define _TCIOCBASE      (0x1400) /* Timer ioctl commands */
-#define _DJOYBASE       (0x1500) /* Discrete joystick ioctl commands */
-#define _AJOYBASE       (0x1600) /* Analog joystick ioctl commands */
-#define _PIPEBASE       (0x1700) /* FIFO/pipe ioctl commands */
-#define _RTCBASE        (0x1800) /* RTC ioctl commands */
-#define _RELAYBASE      (0x1900) /* Relay devices ioctl commands */
-#define _CANBASE        (0x1a00) /* CAN ioctl commands */
-#define _BTNBASE        (0x1b00) /* Button ioctl commands */
-#define _ULEDBASE       (0x1c00) /* User LED ioctl commands */
-#define _ZCBASE         (0x1d00) /* Zero Cross ioctl commands */
-#define _LOOPBASE       (0x1e00) /* Loop device commands */
-#define _MODEMBASE      (0x1f00) /* Modem ioctl commands */
-#define _I2CBASE        (0x2000) /* I2C driver commands */
-#define _SPIBASE        (0x2100) /* SPI driver commands */
-#define _GPIOBASE       (0x2200) /* GPIO driver commands */
-#define _CLIOCBASE      (0x2300) /* Contactless modules ioctl commands */
-#define _USBCBASE       (0x2400) /* USB-C controller ioctl commands */
-#define _MAC802154BASE  (0x2500) /* 802.15.4 MAC ioctl commands */
-#define _PHY802154BASE  (0x2600) /* 802.15.4 Radio ioctl commands */
-=======
 #define _WLIOCBASE      (0x1200) /* Wireless modules ioctl network commands */
 #define _WLCIOCBASE     (0x1300) /* Wireless modules ioctl character driver commands */
 #define _CFGDIOCBASE    (0x1400) /* Config Data device (app config) ioctl commands */
@@ -111,7 +88,8 @@
 #define _GPIOBASE       (0x2300) /* GPIO driver commands */
 #define _CLIOCBASE      (0x2400) /* Contactless modules ioctl commands */
 #define _USBCBASE       (0x2500) /* USB-C controller ioctl commands */
->>>>>>> 2e6908b3
+#define _MAC802154BASE  (0x2600) /* 802.15.4 MAC ioctl commands */
+#define _PHY802154BASE  (0x2700) /* 802.15.4 Radio ioctl commands */
 
 /* boardctl() commands share the same number space */
 
