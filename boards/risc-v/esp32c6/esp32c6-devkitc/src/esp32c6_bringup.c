/****************************************************************************
 * boards/risc-v/esp32c6/esp32c6-devkitc/src/esp32c6_bringup.c
 *
 * SPDX-License-Identifier: Apache-2.0
 *
 * Licensed to the Apache Software Foundation (ASF) under one or more
 * contributor license agreements.  See the NOTICE file distributed with
 * this work for additional information regarding copyright ownership.  The
 * ASF licenses this file to you under the Apache License, Version 2.0 (the
 * "License"); you may not use this file except in compliance with the
 * License.  You may obtain a copy of the License at
 *
 *   http://www.apache.org/licenses/LICENSE-2.0
 *
 * Unless required by applicable law or agreed to in writing, software
 * distributed under the License is distributed on an "AS IS" BASIS, WITHOUT
 * WARRANTIES OR CONDITIONS OF ANY KIND, either express or implied.  See the
 * License for the specific language governing permissions and limitations
 * under the License.
 *
 ****************************************************************************/

/****************************************************************************
 * Included Files
 ****************************************************************************/

#include <nuttx/config.h>

#include <debug.h>
#include <fcntl.h>
#include <syslog.h>
#include <sys/ioctl.h>
#include <sys/stat.h>
#include <sys/types.h>
#include <unistd.h>

#include <nuttx/fs/fs.h>

#include "esp_board_ledc.h"
#include "esp_board_spiflash.h"
#include "esp_board_i2c.h"
#include "esp_board_bmp180.h"

#ifdef CONFIG_ESPRESSIF_ADC
#  include "esp_board_adc.h"
#endif

#ifdef CONFIG_WATCHDOG
#  include "espressif/esp_wdt.h"
#endif

#ifdef CONFIG_TIMER
#  include "espressif/esp_timer.h"
#endif

#ifdef CONFIG_ONESHOT
#  include "espressif/esp_oneshot.h"
#endif

#ifdef CONFIG_RTC_DRIVER
#  include "espressif/esp_rtc.h"
#endif

#ifdef CONFIG_DEV_GPIO
#  include "espressif/esp_gpio.h"
#endif

#ifdef CONFIG_INPUT_BUTTONS
#  include <nuttx/input/buttons.h>
#endif

#ifdef CONFIG_ESPRESSIF_EFUSE
#  include "espressif/esp_efuse.h"
#endif

#ifdef CONFIG_ESP_RMT
#  include "esp_board_rmt.h"
#endif

#ifdef CONFIG_ESPRESSIF_I2S
#  include "esp_board_i2s.h"
#endif

#ifdef CONFIG_ESPRESSIF_SPI
#  include "espressif/esp_spi.h"
#  include "esp_board_spidev.h"
#  ifdef CONFIG_ESPRESSIF_SPI_BITBANG
#    include "espressif/esp_spi_bitbang.h"
#  endif
#endif

#ifdef CONFIG_ESPRESSIF_TEMP
#  include "espressif/esp_temperature_sensor.h"
#endif

#ifdef CONFIG_ESPRESSIF_WIFI_BT_COEXIST
#  include "private/esp_coexist_internal.h"
#endif

#ifdef CONFIG_ESPRESSIF_WIFI
#  include "esp_board_wlan.h"
#endif

#ifdef CONFIG_SPI_SLAVE_DRIVER
#  include "esp_board_spislavedev.h"
#endif

#ifdef CONFIG_ESP_MCPWM
#  include "esp_board_mcpwm.h"
#endif

#ifdef CONFIG_ESP_PCNT
#  include "esp_board_pcnt.h"
#endif

#ifdef CONFIG_SYSTEM_NXDIAG_ESPRESSIF_CHIP_WO_TOOL
#  include "espressif/esp_nxdiag.h"
#endif

#ifdef CONFIG_NCV7410
#  include "esp_board_ncv7410.h"
#endif

#include "esp32c6-devkitc.h"

/****************************************************************************
 * Pre-processor Definitions
 ****************************************************************************/

/****************************************************************************
 * Public Functions
 ****************************************************************************/

/****************************************************************************
 * Name: esp_bringup
 *
 * Description:
 *   Perform architecture-specific initialization.
 *
 *   CONFIG_BOARD_LATE_INITIALIZE=y :
 *     Called from board_late_initialize().
 *
 *   CONFIG_BOARD_LATE_INITIALIZE=y && CONFIG_BOARDCTL=y :
 *     Called from the NSH library via board_app_initialize().
 *
 * Input Parameters:
 *   None.
 *
 * Returned Value:
 *   Zero (OK) is returned on success; A negated errno value is returned on
 *   any failure.
 *
 ****************************************************************************/

int esp_bringup(void)
{
  int ret = OK;

#ifdef CONFIG_FS_PROCFS
  /* Mount the procfs file system */

  ret = nx_mount(NULL, "/proc", "procfs", 0, NULL);
  if (ret < 0)
    {
      _err("Failed to mount procfs at /proc: %d\n", ret);
    }
#endif

#ifdef CONFIG_FS_TMPFS
  /* Mount the tmpfs file system */

  ret = nx_mount(NULL, CONFIG_LIBC_TMPDIR, "tmpfs", 0, NULL);
  if (ret < 0)
    {
      _err("Failed to mount tmpfs at %s: %d\n", CONFIG_LIBC_TMPDIR, ret);
    }
#endif

#if defined(CONFIG_ESPRESSIF_EFUSE)
  ret = esp_efuse_initialize("/dev/efuse");
  if (ret < 0)
    {
      syslog(LOG_ERR, "ERROR: Failed to init EFUSE: %d\n", ret);
    }
#endif

#ifdef CONFIG_ESPRESSIF_MWDT0
  ret = esp_wdt_initialize("/dev/watchdog0", ESP_WDT_MWDT0);
  if (ret < 0)
    {
      _err("Failed to initialize WDT: %d\n", ret);
    }
#endif

#ifdef CONFIG_ESPRESSIF_MWDT1
  ret = esp_wdt_initialize("/dev/watchdog1", ESP_WDT_MWDT1);
  if (ret < 0)
    {
      _err("Failed to initialize WDT: %d\n", ret);
    }
#endif

#ifdef CONFIG_ESPRESSIF_RWDT
  ret = esp_wdt_initialize("/dev/watchdog2", ESP_WDT_RWDT);
  if (ret < 0)
    {
      _err("Failed to initialize WDT: %d\n", ret);
    }
#endif

#ifdef CONFIG_TIMER
  ret = esp_timer_initialize(0);
  if (ret < 0)
    {
      _err("Failed to initialize Timer 0: %d\n", ret);
    }

#ifndef CONFIG_ONESHOT
  ret = esp_timer_initialize(1);
  if (ret < 0)
    {
      _err("Failed to initialize Timer 1: %d\n", ret);
    }
#endif
#endif

#ifdef CONFIG_ONESHOT
  ret = esp_oneshot_initialize();
  if (ret < 0)
    {
      _err("Failed to initialize Oneshot Timer: %d\n", ret);
    }
#endif

#ifdef CONFIG_ESP_RMT
  ret = board_rmt_txinitialize(RMT_TXCHANNEL, RMT_OUTPUT_PIN);
  if (ret < 0)
    {
      syslog(LOG_ERR, "ERROR: board_rmt_txinitialize() failed: %d\n", ret);
    }

  ret = board_rmt_rxinitialize(RMT_RXCHANNEL, RMT_INPUT_PIN);
  if (ret < 0)
    {
      syslog(LOG_ERR, "ERROR: board_rmt_txinitialize() failed: %d\n", ret);
    }
#endif

#ifdef CONFIG_RTC_DRIVER
  /* Initialize the RTC driver */

  ret = esp_rtc_driverinit();
  if (ret < 0)
    {
      _err("Failed to initialize the RTC driver: %d\n", ret);
    }
#endif

#if defined(CONFIG_ESPRESSIF_SPI) && defined(CONFIG_SPI_DRIVER)
#  ifdef CONFIG_ESPRESSIF_SPI2
  ret = board_spidev_initialize(ESPRESSIF_SPI2);
  if (ret < 0)
    {
      syslog(LOG_ERR, "ERROR: Failed to init spidev 2: %d\n", ret);
    }
#  endif /* CONFIG_ESPRESSIF_SPI2 */

#  ifdef CONFIG_ESPRESSIF_SPI_BITBANG
  ret = board_spidev_initialize(ESPRESSIF_SPI_BITBANG);
  if (ret < 0)
    {
      syslog(LOG_ERR, "ERROR: Failed to init spidev 3: %d\n", ret);
    }
#  endif /* CONFIG_ESPRESSIF_SPI_BITBANG */
#endif /* CONFIG_ESPRESSIF_SPI && CONFIG_SPI_DRIVER*/

#ifdef CONFIG_ESPRESSIF_SPIFLASH
  ret = board_spiflash_init();
  if (ret)
    {
      syslog(LOG_ERR, "ERROR: Failed to initialize SPI Flash\n");
    }
#endif

#if defined(CONFIG_ESPRESSIF_I2S)
  /* Configure I2S peripheral interfaces */

  ret = board_i2s_init();
  if (ret < 0)
    {
      syslog(LOG_ERR, "Failed to initialize I2S driver: %d\n", ret);
    }
#endif

#if defined(CONFIG_I2C_DRIVER)
  /* Configure I2C peripheral interfaces */

  ret = board_i2c_init();

  if (ret < 0)
    {
      syslog(LOG_ERR, "Failed to initialize I2C driver: %d\n", ret);
    }
#endif

#ifdef CONFIG_SENSORS_BMP180
  /* Try to register BMP180 device in I2C0 */

  ret = board_bmp180_initialize(0);

  if (ret < 0)
    {
      syslog(LOG_ERR, "Failed to initialize BMP180 "
             "Driver for I2C0: %d\n", ret);
    }
#endif

#ifdef CONFIG_ESPRESSIF_TEMP
  struct esp_temp_sensor_config_t cfg = TEMPERATURE_SENSOR_CONFIG(10, 50);
  ret = esp_temperature_sensor_initialize(cfg);
  if (ret < 0)
    {
      syslog(LOG_ERR, "Failed to initialize temperature sensor driver: %d\n",
             ret);
    }
#endif

#ifdef CONFIG_ESPRESSIF_TWAI0

  /* Initialize TWAI and register the TWAI driver. */

  ret = board_twai_setup(0);
  if (ret < 0)
    {
      syslog(LOG_ERR, "ERROR: TWAI0 board_twai_setup failed: %d\n", ret);
    }
#endif

#ifdef CONFIG_ESPRESSIF_TWAI1

  /* Initialize TWAI and register the TWAI driver. */

  ret = board_twai_setup(1);
  if (ret < 0)
    {
      syslog(LOG_ERR, "ERROR: TWAI1 board_twai_setup failed: %d\n", ret);
    }
#endif

#ifdef CONFIG_ESPRESSIF_WIFI_BT_COEXIST
  esp_coex_adapter_register(&g_coex_adapter_funcs);
  coex_pre_init();
#endif

#ifdef CONFIG_ESPRESSIF_WIFI
  ret = board_wlan_init();
  if (ret < 0)
    {
      syslog(LOG_ERR, "ERROR: Failed to initialize wireless subsystem=%d\n",
             ret);
    }
#endif

#if defined(CONFIG_SPI_SLAVE_DRIVER) && defined(CONFIG_ESPRESSIF_SPI2)
  ret = board_spislavedev_initialize(ESPRESSIF_SPI2);
  if (ret < 0)
    {
      syslog(LOG_ERR, "Failed to initialize SPI%d Slave driver: %d\n",
             ESPRESSIF_SPI2, ret);
    }
#endif

#ifdef CONFIG_DEV_GPIO
  ret = esp_gpio_init();
  if (ret < 0)
    {
      ierr("Failed to initialize GPIO Driver: %d\n", ret);
    }
#endif

#if defined(CONFIG_INPUT_BUTTONS) && defined(CONFIG_INPUT_BUTTONS_LOWER)
  /* Register the BUTTON driver */

  ret = btn_lower_initialize("/dev/buttons");
  if (ret < 0)
    {
      ierr("ERROR: btn_lower_initialize() failed: %d\n", ret);
    }
#endif

#ifdef CONFIG_ESPRESSIF_LEDC
  ret = board_ledc_setup();
  if (ret < 0)
    {
      syslog(LOG_ERR, "ERROR: board_ledc_setup() failed: %d\n", ret);
    }
#endif /* CONFIG_ESPRESSIF_LEDC */

#ifdef CONFIG_ESP_MCPWM_CAPTURE
  ret = board_capture_initialize();
  if (ret < 0)
    {
      syslog(LOG_ERR, "ERROR: board_capture_initialize failed: %d\n", ret);
    }
#endif

#ifdef CONFIG_ESP_MCPWM_MOTOR
  ret = board_motor_initialize();
  if (ret < 0)
    {
      syslog(LOG_ERR, "ERROR: board_motor_initialize failed: %d\n", ret);
    }
#endif

#ifdef CONFIG_ESP_PCNT
  /* Initialize and register the pcnt/qencoder driver */

  ret = board_pcnt_initialize();
  if (ret < 0)
    {
      syslog(LOG_ERR, "ERROR: board_pcnt_initialize failed: %d\n", ret);
    }
#endif

#ifdef CONFIG_SYSTEM_NXDIAG_ESPRESSIF_CHIP_WO_TOOL
  ret = esp_nxdiag_initialize();
  if (ret < 0)
    {
      syslog(LOG_ERR, "ERROR: esp_nxdiag_initialize failed: %d\n", ret);
    }
#endif

<<<<<<< HEAD
#ifdef CONFIG_NCV7410
  ret = board_ncv7410_initialize();
  if (ret < 0)
    {
      syslog(LOG_ERR, "ERROR: esp_ncv7410_initialize failed: %d\n", ret);
=======
#ifdef CONFIG_ESPRESSIF_ADC
  /* Initialize and register the pcnt/qencoder driver */

  ret = board_adc_init();
  if (ret < 0)
    {
      syslog(LOG_ERR, "ERROR: board_adc_init failed: %d\n", ret);
>>>>>>> 0cb7bd7f
    }
#endif

  /* If we got here then perhaps not all initialization was successful, but
   * at least enough succeeded to bring-up NSH with perhaps reduced
   * capabilities.
   */

  return ret;
}<|MERGE_RESOLUTION|>--- conflicted
+++ resolved
@@ -430,21 +430,21 @@
     }
 #endif
 
-<<<<<<< HEAD
+#ifdef CONFIG_ESPRESSIF_ADC
+  /* Initialize and register the pcnt/qencoder driver */
+
+  ret = board_adc_init();
+  if (ret < 0)
+    {
+      syslog(LOG_ERR, "ERROR: board_adc_init failed: %d\n", ret);
+    }
+#endif
+
 #ifdef CONFIG_NCV7410
   ret = board_ncv7410_initialize();
   if (ret < 0)
     {
       syslog(LOG_ERR, "ERROR: esp_ncv7410_initialize failed: %d\n", ret);
-=======
-#ifdef CONFIG_ESPRESSIF_ADC
-  /* Initialize and register the pcnt/qencoder driver */
-
-  ret = board_adc_init();
-  if (ret < 0)
-    {
-      syslog(LOG_ERR, "ERROR: board_adc_init failed: %d\n", ret);
->>>>>>> 0cb7bd7f
     }
 #endif
 
