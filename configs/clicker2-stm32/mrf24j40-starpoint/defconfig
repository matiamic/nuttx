--- conflicted
+++ resolved
@@ -20,447 +20,7 @@
 CONFIG_CDCACM_TXBUFSIZE=256
 CONFIG_CDCACM=y
 CONFIG_DRIVERS_IEEE802154=y
-<<<<<<< HEAD
-CONFIG_IEEE802154_MRF24J40=y
-# CONFIG_IEEE802154_AT86RF233 is not set
-# CONFIG_DRIVERS_IEEE80211 is not set
-# CONFIG_WL_NRF24L01 is not set
-# CONFIG_DRIVERS_CONTACTLESS is not set
-
-#
-# System Logging
-#
-# CONFIG_ARCH_SYSLOG is not set
-# CONFIG_SYSLOG_WRITE is not set
-CONFIG_RAMLOG=y
-CONFIG_RAMLOG_BUFSIZE=8192
-# CONFIG_RAMLOG_CRLF is not set
-CONFIG_RAMLOG_NONBLOCKING=y
-CONFIG_RAMLOG_NPOLLWAITERS=4
-# CONFIG_SYSLOG_INTBUFFER is not set
-# CONFIG_SYSLOG_TIMESTAMP is not set
-# CONFIG_SYSLOG_SERIAL_CONSOLE is not set
-# CONFIG_SYSLOG_CHAR is not set
-CONFIG_RAMLOG_SYSLOG=y
-# CONFIG_SYSLOG_NONE is not set
-# CONFIG_SYSLOG_FILE is not set
-# CONFIG_SYSLOG_CHARDEV is not set
-
-#
-# Networking Support
-#
-CONFIG_ARCH_HAVE_NET=y
-# CONFIG_ARCH_HAVE_PHY is not set
-CONFIG_NET=y
-# CONFIG_NET_PROMISCUOUS is not set
-
-#
-# Driver buffer configuration
-#
-CONFIG_NET_GUARDSIZE=2
-
-#
-# Data link support
-#
-# CONFIG_NET_MULTILINK is not set
-# CONFIG_NET_ETHERNET is not set
-CONFIG_NET_6LOWPAN=y
-# CONFIG_NET_LOOPBACK is not set
-# CONFIG_NET_TUN is not set
-# CONFIG_NET_USRSOCK is not set
-
-#
-# Network Device Operations
-#
-CONFIG_NETDEV_IOCTL=y
-# CONFIG_NETDEV_PHY_IOCTL is not set
-CONFIG_NETDEV_WIRELESS_IOCTL=y
-
-#
-# Internet Protocol Selection
-#
-# CONFIG_NET_IPv4 is not set
-CONFIG_NET_IPv6=y
-CONFIG_NET_IPv6_NCONF_ENTRIES=8
-
-#
-# 6LoWPAN Configuration
-#
-CONFIG_NET_6LOWPAN_FRAG=y
-CONFIG_NET_6LOWPAN_FRAMELEN=127
-# CONFIG_NET_6LOWPAN_COMPRESSION_IPv6 is not set
-# CONFIG_NET_6LOWPAN_COMPRESSION_HC1 is not set
-CONFIG_NET_6LOWPAN_COMPRESSION_HC06=y
-CONFIG_NET_6LOWPAN_COMPRESSION_THRESHOLD=63
-CONFIG_NET_6LOWPAN_MAXADDRCONTEXT=1
-CONFIG_NET_6LOWPAN_MAXADDRCONTEXT_PREFIX_0_0=0xaa
-CONFIG_NET_6LOWPAN_MAXADDRCONTEXT_PREFIX_0_1=0xaa
-# CONFIG_NET_6LOWPAN_MAXADDRCONTEXT_PREINIT_1 is not set
-# CONFIG_NET_6LOWPAN_EXTENDEDADDR is not set
-CONFIG_NET_6LOWPAN_MAXAGE=20
-CONFIG_NET_6LOWPAN_MAX_MACTRANSMITS=4
-CONFIG_NET_6LOWPAN_MTU=1294
-CONFIG_NET_6LOWPAN_TCP_RECVWNDO=1220
-# CONFIG_NET_IPFORWARD is not set
-
-#
-# Socket Support
-#
-CONFIG_NSOCKET_DESCRIPTORS=8
-CONFIG_NET_NACTIVESOCKETS=16
-CONFIG_NET_SOCKOPTS=y
-# CONFIG_NET_SOLINGER is not set
-
-#
-# Raw Socket Support
-#
-# CONFIG_NET_PKT is not set
-
-#
-# Unix Domain Socket Support
-#
-# CONFIG_NET_LOCAL is not set
-
-#
-# TCP/IP Networking
-#
-CONFIG_NET_TCP=y
-# CONFIG_NET_TCP_NO_STACK is not set
-# CONFIG_NET_TCPURGDATA is not set
-CONFIG_NET_TCP_CONNS=8
-CONFIG_NET_MAX_LISTENPORTS=20
-CONFIG_NET_TCP_READAHEAD=y
-CONFIG_NET_TCP_WRITE_BUFFERS=y
-CONFIG_NET_TCP_NWRBCHAINS=8
-CONFIG_NET_TCP_RECVDELAY=0
-CONFIG_NET_TCPBACKLOG=y
-# CONFIG_NET_SENDFILE is not set
-
-#
-# UDP Networking
-#
-CONFIG_NET_UDP=y
-# CONFIG_NET_UDP_NO_STACK is not set
-CONFIG_NET_UDP_CHECKSUMS=y
-CONFIG_NET_UDP_CONNS=8
-CONFIG_NET_BROADCAST=y
-# CONFIG_NET_RXAVAIL is not set
-CONFIG_NET_UDP_READAHEAD=y
-
-#
-# ICMPv6 Networking Support
-#
-# CONFIG_NET_ICMPv6 is not set
-
-#
-# IGMPv2 Client Support
-#
-# CONFIG_NET_IGMP is not set
-
-#
-# ARP Configuration
-#
-
-#
-# User-space networking stack API
-#
-# CONFIG_NET_ARCH_INCR32 is not set
-# CONFIG_NET_ARCH_CHKSUM is not set
-CONFIG_NET_STATISTICS=y
-CONFIG_NET_HAVE_STAR=y
-
-#
-# Network Topologies
-#
-CONFIG_NET_STAR=y
-CONFIG_NET_STARPOINT=y
-# CONFIG_NET_STARHUB is not set
-
-#
-# Routing Table Configuration
-#
-# CONFIG_NET_ROUTE is not set
-CONFIG_NET_HOSTNAME="MRF24J40"
-
-#
-# Crypto API
-#
-# CONFIG_CRYPTO is not set
-
-#
-# File Systems
-#
-
-#
-# File system configuration
-#
-# CONFIG_DISABLE_MOUNTPOINT is not set
-# CONFIG_FS_AUTOMOUNTER is not set
-# CONFIG_DISABLE_PSEUDOFS_OPERATIONS is not set
-# CONFIG_PSEUDOFS_SOFTLINKS is not set
-CONFIG_FS_READABLE=y
-CONFIG_FS_WRITABLE=y
-# CONFIG_FS_AIO is not set
-# CONFIG_FS_NAMED_SEMAPHORES is not set
-CONFIG_FS_MQUEUE_MPATH="/var/mqueue"
-# CONFIG_FS_RAMMAP is not set
-CONFIG_FS_FAT=y
-CONFIG_FAT_LCNAMES=y
-CONFIG_FAT_LFN=y
-CONFIG_FAT_MAXFNAME=32
-# CONFIG_FS_FATTIME is not set
-# CONFIG_FAT_FORCE_INDIRECT is not set
-# CONFIG_FAT_DMAMEMORY is not set
-# CONFIG_FAT_DIRECT_RETRY is not set
-# CONFIG_FS_NXFFS is not set
-# CONFIG_FS_ROMFS is not set
-# CONFIG_FS_TMPFS is not set
-# CONFIG_FS_SMARTFS is not set
-# CONFIG_FS_BINFS is not set
-CONFIG_FS_PROCFS=y
-# CONFIG_FS_PROCFS_REGISTER is not set
-
-#
-# Exclude individual procfs entries
-#
-# CONFIG_FS_PROCFS_EXCLUDE_PROCESS is not set
-# CONFIG_FS_PROCFS_EXCLUDE_UPTIME is not set
-# CONFIG_FS_PROCFS_EXCLUDE_MOUNTS is not set
-# CONFIG_FS_PROCFS_EXCLUDE_NET is not set
-# CONFIG_FS_UNIONFS is not set
-
-#
-# Graphics Support
-#
-# CONFIG_NX is not set
-
-#
-# Memory Management
-#
-# CONFIG_MM_SMALL is not set
-CONFIG_MM_REGIONS=1
-# CONFIG_ARCH_HAVE_HEAP2 is not set
-# CONFIG_GRAN is not set
-
-#
-# Common I/O Buffer Support
-#
-CONFIG_MM_IOB=y
-CONFIG_IOB_NBUFFERS=32
-CONFIG_IOB_BUFSIZE=128
-CONFIG_IOB_NCHAINS=16
-CONFIG_IOB_THROTTLE=8
-
-#
-# Audio Support
-#
-# CONFIG_AUDIO is not set
-
-#
-# Wireless Support
-#
-CONFIG_WIRELESS=y
-CONFIG_WIRELESS_IEEE802154=y
-CONFIG_IEEE802154_DEFAULT_EADDR=0x00fade00deadbeef
-CONFIG_MAC802154_HPWORK=y
-# CONFIG_MAC802154_LPWORK is not set
-CONFIG_MAC802154_NTXDESC=32
-CONFIG_MAC802154_NNOTIF=48
-CONFIG_MAC802154_NPANDESC=5
-CONFIG_IEEE802154_IND_PREALLOC=32
-CONFIG_IEEE802154_IND_IRQRESERVE=10
-CONFIG_IEEE802154_MACDEV=y
-CONFIG_IEEE802154_MACDEV_RECVRPRIO=0
-CONFIG_IEEE802154_NETDEV=y
-CONFIG_IEEE802154_NETDEV_RECVRPRIO=1
-# CONFIG_IEEE802154_NETDEV_HPWORK is not set
-CONFIG_IEEE802154_NETDEV_LPWORK=y
-# CONFIG_IEEE802154_LOOPBACK is not set
-
-#
-# Binary Loader
-#
-# CONFIG_BINFMT_DISABLE is not set
-# CONFIG_BINFMT_EXEPATH is not set
-# CONFIG_NXFLAT is not set
-# CONFIG_ELF is not set
-CONFIG_BUILTIN=y
-# CONFIG_PIC is not set
-# CONFIG_SYMTAB_ORDEREDBYNAME is not set
-
-#
-# Library Routines
-#
-
-#
-# Standard C Library Options
-#
-
-#
-# Standard C I/O
-#
-# CONFIG_STDIO_DISABLE_BUFFERING is not set
-CONFIG_STDIO_BUFFER_SIZE=64
-CONFIG_STDIO_LINEBUFFER=y
-CONFIG_NUNGET_CHARS=2
-# CONFIG_NOPRINTF_FIELDWIDTH is not set
-# CONFIG_LIBC_FLOATINGPOINT is not set
-CONFIG_LIBC_LONG_LONG=y
-# CONFIG_LIBC_SCANSET is not set
-# CONFIG_EOL_IS_CR is not set
-# CONFIG_EOL_IS_LF is not set
-# CONFIG_EOL_IS_BOTH_CRLF is not set
-CONFIG_EOL_IS_EITHER_CRLF=y
-# CONFIG_MEMCPY_VIK is not set
-# CONFIG_LIBM is not set
-
-#
-# Architecture-Specific Support
-#
-CONFIG_ARCH_LOWPUTC=y
-# CONFIG_ARCH_ROMGETC is not set
-# CONFIG_LIBC_ARCH_MEMCPY is not set
-# CONFIG_LIBC_ARCH_MEMCMP is not set
-# CONFIG_LIBC_ARCH_MEMMOVE is not set
-# CONFIG_LIBC_ARCH_MEMSET is not set
-# CONFIG_LIBC_ARCH_STRCHR is not set
-# CONFIG_LIBC_ARCH_STRCMP is not set
-# CONFIG_LIBC_ARCH_STRCPY is not set
-# CONFIG_LIBC_ARCH_STRNCPY is not set
-# CONFIG_LIBC_ARCH_STRLEN is not set
-# CONFIG_LIBC_ARCH_STRNLEN is not set
-# CONFIG_LIBC_ARCH_ELF is not set
-# CONFIG_ARMV7M_MEMCPY is not set
-
-#
-# stdlib Options
-#
-CONFIG_LIB_RAND_ORDER=1
-CONFIG_LIB_HOMEDIR="/"
-CONFIG_LIBC_TMPDIR="/tmp"
-CONFIG_LIBC_MAX_TMPFILE=32
-
-#
-# Program Execution Options
-#
-# CONFIG_LIBC_EXECFUNCS is not set
-CONFIG_POSIX_SPAWN_PROXY_STACKSIZE=1024
-CONFIG_TASK_SPAWN_DEFAULT_STACKSIZE=2048
-
-#
-# errno Decode Support
-#
-# CONFIG_LIBC_STRERROR is not set
-# CONFIG_LIBC_PERROR_STDOUT is not set
-
-#
-# memcpy/memset Options
-#
-# CONFIG_MEMSET_OPTSPEED is not set
-# CONFIG_LIBC_DLLFCN is not set
-# CONFIG_LIBC_MODLIB is not set
-# CONFIG_LIBC_WCHAR is not set
-# CONFIG_LIBC_LOCALE is not set
-
-#
-# Time/Time Zone Support
-#
-# CONFIG_LIBC_LOCALTIME is not set
-# CONFIG_TIME_EXTENDED is not set
-CONFIG_ARCH_HAVE_TLS=y
-
-#
-# Thread Local Storage (TLS)
-#
-# CONFIG_TLS is not set
-
-#
-# Network-Related Options
-#
-# CONFIG_LIBC_IPv4_ADDRCONV is not set
-CONFIG_LIBC_NETDB=y
-
-#
-# NETDB Support
-#
-# CONFIG_NETDB_HOSTFILE is not set
-# CONFIG_NETDB_DNSCLIENT is not set
-# CONFIG_LIBC_IOCTL_VARIADIC is not set
-CONFIG_LIB_SENDFILE_BUFSIZE=512
-
-#
-# Non-standard Library Support
-#
-# CONFIG_LIB_CRC64_FAST is not set
-# CONFIG_LIB_KBDCODEC is not set
-# CONFIG_LIB_SLCDCODEC is not set
-# CONFIG_LIB_HEX2BIN is not set
-
-#
-# Basic CXX Support
-#
-# CONFIG_C99_BOOL8 is not set
-CONFIG_HAVE_CXX=y
-# CONFIG_CXX_NEWLONG is not set
-
-#
-# LLVM C++ Library (libcxx)
-#
-# CONFIG_LIBCXX is not set
-
-#
-# uClibc++ Standard C++ Library
-#
-# CONFIG_UCLIBCXX is not set
-
-#
-# Application Configuration
-#
-
-#
-# Built-In Applications
-#
-CONFIG_BUILTIN_PROXY_STACKSIZE=1024
-
-#
-# CAN Utilities
-#
-
-#
-# Examples
-#
-# CONFIG_EXAMPLES_BUTTONS is not set
-# CONFIG_EXAMPLES_CCTYPE is not set
-# CONFIG_EXAMPLES_CHAT is not set
-# CONFIG_EXAMPLES_CONFIGDATA is not set
-# CONFIG_EXAMPLES_CXXTEST is not set
-# CONFIG_EXAMPLES_DHCPD is not set
-# CONFIG_EXAMPLES_DISCOVER is not set
-# CONFIG_EXAMPLES_ELF is not set
-# CONFIG_EXAMPLES_FSTEST is not set
-# CONFIG_EXAMPLES_FTPC is not set
-# CONFIG_EXAMPLES_FTPD is not set
-# CONFIG_EXAMPLES_HELLO is not set
-# CONFIG_EXAMPLES_HELLOXX is not set
-# CONFIG_EXAMPLES_HIDKBD is not set
-# CONFIG_EXAMPLES_IGMP is not set
-# CONFIG_EXAMPLES_JSON is not set
-# CONFIG_EXAMPLES_KEYPADTEST is not set
-# CONFIG_EXAMPLES_MEDIA is not set
-# CONFIG_EXAMPLES_MM is not set
-# CONFIG_EXAMPLES_MODBUS is not set
-# CONFIG_EXAMPLES_MOUNT is not set
-CONFIG_EXAMPLES_NETTEST=y
-CONFIG_EXAMPLES_NETTEST_SENDSIZE=4096
-CONFIG_EXAMPLES_NETTEST_STACKSIZE1=2048
-CONFIG_EXAMPLES_NETTEST_PRIORITY1=100
-# CONFIG_EXAMPLES_NETTEST_SERVER1 is not set
-CONFIG_EXAMPLES_NETTEST_TARGET2=y
-CONFIG_EXAMPLES_NETTEST_PRIORITY2=100
-CONFIG_EXAMPLES_NETTEST_STACKSIZE2=2048
-=======
 CONFIG_DRIVERS_WIRELESS=y
->>>>>>> 1bc0eea1
 CONFIG_EXAMPLES_NETTEST_DEVNAME="wpan0"
 CONFIG_EXAMPLES_NETTEST_SERVER_PORTNO=61616
 CONFIG_EXAMPLES_NETTEST_SERVERIPv6ADDR_1=0xfe80
